--- conflicted
+++ resolved
@@ -1,13 +1,7 @@
 [workspace]
 resolver = "2"
 members = [
-<<<<<<< HEAD
-    "rig-core", "rig-core/rig-core-derive",
-    "rig-mongodb",
-    "rig-lancedb"]
-=======
     "rig-core", "rig-lancedb",
     "rig-mongodb", "rig-neo4j",
-    "rig-qdrant",
-]
->>>>>>> 2cba6627
+    "rig-qdrant", "rig-core/rig-core-derive"
+]