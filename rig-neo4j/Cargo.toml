--- conflicted
+++ resolved
@@ -22,11 +22,8 @@
 tokio = { version = "1.38.0", features = ["macros"] }
 textwrap = { version = "0.16.1"}
 term_size = { version = "0.3.2"}
-<<<<<<< HEAD
 testcontainers = "0.23.1"
-=======
 tracing-subscriber = "0.3.18"
->>>>>>> 62c7bc55
 
 [[example]]
 name = "vector_search_simple"
