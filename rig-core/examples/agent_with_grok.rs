use rig::prelude::*;
use std::env;

use rig::{
    agent::AgentBuilder,
    completion::{Prompt, ToolDefinition},
    loaders::FileLoader,
    providers,
    tool::Tool,
};

use serde::{Deserialize, Serialize};

use serde_json::json;

/// Runs 4 agents based on grok (derived from the other examples)

#[tokio::main]

async fn main() -> Result<(), anyhow::Error> {
    println!("Running basic agent with grok");

    basic().await?;

    println!("\nRunning grok agent with tools");

    tools().await?;

    println!("\nRunning grok agent with loaders");

    loaders().await?;

    println!("\nRunning grok agent with context");

    context().await?;

    println!("\n\nAll agents ran successfully");

    Ok(())
}

fn client() -> providers::xai::Client {
    providers::xai::Client::new(&env::var("XAI_API_KEY").expect("XAI_API_KEY not set"))
}

/// Create a partial xAI agent (grok)

fn partial_agent() -> AgentBuilder<providers::xai::completion::CompletionModel> {
    let client = client();
<<<<<<< HEAD

    client.agent(providers::xai::GROK_BETA)
=======
    client.agent(providers::xai::GROK_3_MINI)
>>>>>>> 67775d61
}

/// Create an xAI agent (grok) with a preamble

/// Based upon the `agent` example

///

/// This example creates a comedian agent with a preamble

async fn basic() -> Result<(), anyhow::Error> {
    let comedian_agent = partial_agent()
        .preamble("You are a comedian here to entertain the user using humour and jokes.")
        .build();

    // Prompt the agent and print the response

    let response = comedian_agent.prompt("Entertain me!").await?;

    println!("{}", response);

    Ok(())
}

/// Create an xAI agent (grok) with tools

/// Based upon the `tools` example

///

/// This example creates a calculator agent with two tools: add and subtract

async fn tools() -> Result<(), anyhow::Error> {
    // Create agent with a single context prompt and two tools

    let calculator_agent = partial_agent()

        .preamble("You are a calculator here to help the user perform arithmetic operations. Use the tools provided to answer the user's question.")

        .max_tokens(1024)

        .tool(Adder)

        .tool(Subtract)

        .build();

    // Prompt the agent and print the response

    println!("Calculate 2 - 5");

    println!(
        "Calculator Agent: {}",
        calculator_agent.prompt("Calculate 2 - 5").await?
    );

    Ok(())
}

/// Create an xAI agent (grok) with loaders

/// Based upon the `loaders` example

///

/// This example loads in all the rust examples from the rig-core crate and uses them as\\

///  context for the agent

async fn loaders() -> Result<(), anyhow::Error> {
    let model = client().completion_model(providers::xai::GROK_3_MINI);

    // Load in all the rust examples

    let examples = FileLoader::with_glob("rig-core/examples/*.rs")?
        .read_with_path()
        .ignore_errors()
        .into_iter();

    // Create an agent with multiple context documents

    let agent = examples
        .fold(AgentBuilder::new(model), |builder, (path, content)| {
            builder.context(format!("Rust Example {:?}:\n{}", path, content).as_str())
        })
        .build();

    // Prompt the agent and print the response

    let response = agent
        .prompt("Which rust example is best suited for the operation 1 + 2")
        .await?;

    println!("{}", response);

    Ok(())
}

async fn context() -> Result<(), anyhow::Error> {
    let model = client().completion_model(providers::xai::GROK_3_MINI);

    // Create an agent with multiple context documents

    let agent = AgentBuilder::new(model)

        .context("Definition of a *flurbo*: A flurbo is a green alien that lives on cold planets")

        .context("Definition of a *glarb-glarb*: A glarb-glarb is a ancient tool used by the ancestors of the inhabitants of planet Jiro to farm the land.")

        .context("Definition of a *linglingdong*: A term used by inhabitants of the far side of the moon to describe humans.")

        .build();

    // Prompt the agent and print the response

    let response = agent.prompt("What does \"glarb-glarb\" mean?").await?;

    println!("{}", response);

    Ok(())
}

#[derive(Deserialize)]

struct OperationArgs {
    x: i32,

    y: i32,
}

#[derive(Debug, thiserror::Error)]
#[error("Math error")]

struct MathError;

#[derive(Deserialize, Serialize)]

struct Adder;

impl Tool for Adder {
    const NAME: &'static str = "add";

    type Error = MathError;

    type Args = OperationArgs;

    type Output = i32;

    async fn definition(&self, _prompt: String) -> ToolDefinition {
        ToolDefinition {
            name: "add".to_string(),

            description: "Add x and y together".to_string(),

            parameters: json!({

                "type": "object",

                "properties": {

                    "x": {

                        "type": "number",

                        "description": "The first number to add"

                    },

                    "y": {

                        "type": "number",

                        "description": "The second number to add"

                    }

                }

            }),
        }
    }

    async fn call(&self, args: Self::Args) -> Result<Self::Output, Self::Error> {
        let result = args.x + args.y;

        Ok(result)
    }
}

#[derive(Deserialize, Serialize)]

struct Subtract;

impl Tool for Subtract {
    const NAME: &'static str = "subtract";

    type Error = MathError;

    type Args = OperationArgs;

    type Output = i32;

    async fn definition(&self, _prompt: String) -> ToolDefinition {
        serde_json::from_value(json!({

            "name": "subtract",

            "description": "Subtract y from x (i.e.: x - y)",

            "parameters": {

                "type": "object",

                "properties": {

                    "x": {

                        "type": "number",

                        "description": "The number to subtract from"

                    },

                    "y": {

                        "type": "number",

                        "description": "The number to subtract"

                    }

                }

            }

        }))
        .expect("Tool Definition")
    }

    async fn call(&self, args: Self::Args) -> Result<Self::Output, Self::Error> {
        let result = args.x - args.y;

        Ok(result)
    }
}<|MERGE_RESOLUTION|>--- conflicted
+++ resolved
@@ -47,12 +47,7 @@
 
 fn partial_agent() -> AgentBuilder<providers::xai::completion::CompletionModel> {
     let client = client();
-<<<<<<< HEAD
-
-    client.agent(providers::xai::GROK_BETA)
-=======
     client.agent(providers::xai::GROK_3_MINI)
->>>>>>> 67775d61
 }
 
 /// Create an xAI agent (grok) with a preamble
