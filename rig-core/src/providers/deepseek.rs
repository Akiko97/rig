--- conflicted
+++ resolved
@@ -72,68 +72,15 @@
 #[derive(Clone, Debug, Serialize, Deserialize)]
 pub struct DeepSeekResponse {
     // We'll match the JSON:
-<<<<<<< HEAD
     pub choices: OneOrMany<Choice>,
     // you may want usage or other fields
 }
 
 #[derive(Clone, Debug, Serialize, Deserialize)]
-=======
-    pub choices: Vec<Choice>,
-    // you may want usage or other fields
-}
-
-impl TryFrom<DeepSeekResponse> for CompletionResponse<DeepSeekResponse> {
-    type Error = crate::completion::CompletionError;
-
-    fn try_from(value: DeepSeekResponse) -> Result<Self, Self::Error> {
-        match value.choices.as_slice() {
-            [Choice {
-                message:
-                    Some(DeepSeekMessage {
-                        tool_calls: Some(calls),
-                        ..
-                    }),
-                ..
-            }, ..]
-                if !calls.is_empty() =>
-            {
-                let call = calls.first().unwrap();
-
-                Ok(crate::completion::CompletionResponse {
-                    choice: crate::completion::ModelChoice::ToolCall(
-                        call.function.name.clone(),
-                        "".to_owned(),
-                        serde_json::from_str(&call.function.arguments)?,
-                    ),
-                    raw_response: value,
-                })
-            }
-            [Choice {
-                message:
-                    Some(DeepSeekMessage {
-                        content: Some(content),
-                        ..
-                    }),
-                ..
-            }, ..] => Ok(crate::completion::CompletionResponse {
-                choice: crate::completion::ModelChoice::Message(content.to_string()),
-                raw_response: value,
-            }),
-            _ => Err(crate::completion::CompletionError::ResponseError(
-                "Response did not contain a message or tool call".into(),
-            )),
-        }
-    }
-}
-
-#[derive(Debug, Deserialize)]
->>>>>>> 8eeb6b83
 pub struct Choice {
     pub message: Message,
 }
 
-<<<<<<< HEAD
 #[derive(Clone, Debug, Serialize, Deserialize)]
 #[serde(tag = "role", rename_all = "lowercase")]
 pub enum Message {
@@ -171,29 +118,10 @@
 
 #[derive(Debug, Serialize, Deserialize, Clone)]
 pub struct Function {
-=======
-#[derive(Debug, Deserialize)]
-pub struct DeepSeekMessage {
-    pub role: Option<String>,
-    pub content: Option<String>,
-    pub tool_calls: Option<Vec<DeepSeekToolCall>>,
-}
-
-#[derive(Debug, Deserialize)]
-pub struct DeepSeekToolCall {
-    pub id: String,
-    pub r#type: String,
-    pub function: DeepSeekFunction,
-}
-
-#[derive(Debug, Deserialize)]
-pub struct DeepSeekFunction {
->>>>>>> 8eeb6b83
     pub name: String,
     pub arguments: String,
 }
 
-<<<<<<< HEAD
 impl TryFrom<message::Message> for Message {
     type Error = message::MessageError;
     fn try_from(message: message::Message) -> Result<Self, Self::Error> {
@@ -255,19 +183,6 @@
             // System messages should get stripped out when converting message's, this is just a
             // stop gap to avoid obnoxious error handling or panic occuring.
             Message::System { content, .. } => message::Message::user(content),
-=======
-#[derive(Clone, Debug, Deserialize, Serialize)]
-pub struct DeepSeekToolDefinition {
-    pub r#type: String,
-    pub function: crate::completion::ToolDefinition,
-}
-
-impl From<crate::completion::ToolDefinition> for DeepSeekToolDefinition {
-    fn from(tool: crate::completion::ToolDefinition) -> Self {
-        Self {
-            r#type: "function".into(),
-            function: tool,
->>>>>>> 8eeb6b83
         }
     }
 }
@@ -375,7 +290,6 @@
             )));
         }
 
-<<<<<<< HEAD
         let text = resp.text().await?;
         tracing::debug!("DeepSeek response text: {}", text);
         let json_resp: DeepSeekResponse = serde_json::from_str(&text)?;
@@ -396,12 +310,6 @@
             choice: model_choice,
             raw_response: json_resp,
         })
-=======
-        let deep_seek_response: DeepSeekResponse = resp.json().await?;
-
-        // 4. Convert DeepSeekResponse -> rig’s `CompletionResponse<DeepSeekResponse>`
-        deep_seek_response.try_into()
->>>>>>> 8eeb6b83
     }
 }
 
