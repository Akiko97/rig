//! Azure OpenAI API client and Rig integration
//!
//! # Example
//! ```
//! use rig::providers::azure;
//!
//! let client = azure::Client::new("YOUR_API_KEY", "YOUR_API_VERSION", "YOUR_ENDPOINT");
//!
//! let gpt4o = client.completion_model(azure::GPT_4O);
//! ```

<<<<<<< HEAD
use super::openai::{
    handle_sse_stream, ImageGenerationResponse, TranscriptionResponse,
};
use crate::image_generation::{ImageGenerationError, ImageGenerationRequest};
=======
use super::openai::{send_compatible_streaming_request, TranscriptionResponse};
>>>>>>> 1b705507
use crate::json_utils::merge;
use crate::streaming::{StreamingCompletionModel, StreamingResult};
use crate::{
    agent::AgentBuilder,
    completion::{self, CompletionError, CompletionRequest},
    embeddings::{self, EmbeddingError, EmbeddingsBuilder},
    extractor::ExtractorBuilder,
    image_generation, json_utils,
    providers::openai,
    transcription::{self, TranscriptionError},
    Embed,
};
use reqwest::multipart::Part;
use schemars::JsonSchema;
use serde::{Deserialize, Serialize};
use serde_json::json;
// ================================================================
// Main Azure OpenAI Client
// ================================================================

#[derive(Clone)]
pub struct Client {
    api_version: String,
    azure_endpoint: String,
    http_client: reqwest::Client,
}

#[derive(Clone)]
pub enum AzureOpenAIAuth {
    ApiKey(String),
    Token(String),
}

impl From<String> for AzureOpenAIAuth {
    fn from(token: String) -> Self {
        AzureOpenAIAuth::Token(token)
    }
}

impl Client {
    /// Creates a new Azure OpenAI client.
    ///
    /// # Arguments
    ///
    /// * `auth` - Azure OpenAI API key or token required for authentication
    /// * `api_version` - API version to use (e.g., "2024-10-21" for GA, "2024-10-01-preview" for preview)
    /// * `azure_endpoint` - Azure OpenAI endpoint URL, for example: https://{your-resource-name}.openai.azure.com
    pub fn new(auth: impl Into<AzureOpenAIAuth>, api_version: &str, azure_endpoint: &str) -> Self {
        let mut headers = reqwest::header::HeaderMap::new();
        match auth.into() {
            AzureOpenAIAuth::ApiKey(api_key) => {
                headers.insert("api-key", api_key.parse().expect("API key should parse"));
            }
            AzureOpenAIAuth::Token(token) => {
                headers.insert(
                    "Authorization",
                    format!("Bearer {}", token)
                        .parse()
                        .expect("Token should parse"),
                );
            }
        }

        Self {
            api_version: api_version.to_string(),
            azure_endpoint: azure_endpoint.to_string(),
            http_client: reqwest::Client::builder()
                .default_headers(headers)
                .build()
                .expect("Azure OpenAI reqwest client should build"),
        }
    }

    /// Creates a new Azure OpenAI client from an API key.
    ///
    /// # Arguments
    ///
    /// * `api_key` - Azure OpenAI API key required for authentication
    /// * `api_version` - API version to use (e.g., "2024-10-21" for GA, "2024-10-01-preview" for preview)
    /// * `azure_endpoint` - Azure OpenAI endpoint URL
    pub fn from_api_key(api_key: &str, api_version: &str, azure_endpoint: &str) -> Self {
        Self::new(
            AzureOpenAIAuth::ApiKey(api_key.to_string()),
            api_version,
            azure_endpoint,
        )
    }

    /// Creates a new Azure OpenAI client from a token.
    ///
    /// # Arguments
    ///
    /// * `token` - Azure OpenAI token required for authentication
    /// * `api_version` - API version to use (e.g., "2024-10-21" for GA, "2024-10-01-preview" for preview)
    /// * `azure_endpoint` - Azure OpenAI endpoint URL
    pub fn from_token(token: &str, api_version: &str, azure_endpoint: &str) -> Self {
        Self::new(
            AzureOpenAIAuth::Token(token.to_string()),
            api_version,
            azure_endpoint,
        )
    }

    /// Create a new Azure OpenAI client from the `AZURE_API_KEY` or `AZURE_TOKEN`, `AZURE_API_VERSION`, and `AZURE_ENDPOINT` environment variables.
    pub fn from_env() -> Self {
        let auth = if let Ok(api_key) = std::env::var("AZURE_API_KEY") {
            AzureOpenAIAuth::ApiKey(api_key)
        } else if let Ok(token) = std::env::var("AZURE_TOKEN") {
            AzureOpenAIAuth::Token(token)
        } else {
            panic!("Neither AZURE_API_KEY nor AZURE_TOKEN is set");
        };

        let api_version = std::env::var("AZURE_API_VERSION").expect("AZURE_API_VERSION not set");
        let azure_endpoint = std::env::var("AZURE_ENDPOINT").expect("AZURE_ENDPOINT not set");

        Self::new(auth, &api_version, &azure_endpoint)
    }

    fn post_embedding(&self, deployment_id: &str) -> reqwest::RequestBuilder {
        let url = format!(
            "{}/openai/deployments/{}/embeddings?api-version={}",
            self.azure_endpoint, deployment_id, self.api_version
        )
        .replace("//", "/");
        self.http_client.post(url)
    }

    fn post_chat_completion(&self, deployment_id: &str) -> reqwest::RequestBuilder {
        let url = format!(
            "{}/openai/deployments/{}/chat/completions?api-version={}",
            self.azure_endpoint, deployment_id, self.api_version
        )
        .replace("//", "/");
        self.http_client.post(url)
    }

    fn post_transcription(&self, deployment_id: &str) -> reqwest::RequestBuilder {
        let url = format!(
            "{}/openai/deployments/{}/audio/translations?api-version={}",
            self.azure_endpoint, deployment_id, self.api_version
        )
        .replace("//", "/");
        self.http_client.post(url)
    }
    
    fn post_image_generation(&self, deployment_id: &str) -> reqwest::RequestBuilder {
        let url = format!(
            "{}/openai/deployments/{}/images/generations?api-version={}",
            self.azure_endpoint, deployment_id, self.api_version
        ).replace("//", "/");
        self.http_client.post(url)
    }

    /// Create an embedding model with the given name.
    /// Note: default embedding dimension of 0 will be used if model is not known.
    /// If this is the case, it's better to use function `embedding_model_with_ndims`
    ///
    /// # Example
    /// ```
    /// use rig::providers::azure::{Client, self};
    ///
    /// // Initialize the Azure OpenAI client
    /// let azure = Client::new("YOUR_API_KEY", "YOUR_API_VERSION", "YOUR_ENDPOINT");
    ///
    /// let embedding_model = azure.embedding_model(azure::TEXT_EMBEDDING_3_LARGE);
    /// ```
    pub fn embedding_model(&self, model: &str) -> EmbeddingModel {
        let ndims = match model {
            TEXT_EMBEDDING_3_LARGE => 3072,
            TEXT_EMBEDDING_3_SMALL | TEXT_EMBEDDING_ADA_002 => 1536,
            _ => 0,
        };
        EmbeddingModel::new(self.clone(), model, ndims)
    }

    /// Create an embedding model with the given name and the number of dimensions in the embedding generated by the model.
    ///
    /// # Example
    /// ```
    /// use rig::providers::azure::{Client, self};
    ///
    /// // Initialize the Azure OpenAI client
    /// let azure = Client::new("YOUR_API_KEY", "YOUR_API_VERSION", "YOUR_ENDPOINT");
    ///
    /// let embedding_model = azure.embedding_model("model-unknown-to-rig", 3072);
    /// ```
    pub fn embedding_model_with_ndims(&self, model: &str, ndims: usize) -> EmbeddingModel {
        EmbeddingModel::new(self.clone(), model, ndims)
    }

    /// Create an embedding builder with the given embedding model.
    ///
    /// # Example
    /// ```
    /// use rig::providers::azure::{Client, self};
    ///
    /// // Initialize the Azure OpenAI client
    /// let azure = Client::new("YOUR_API_KEY", "YOUR_API_VERSION", "YOUR_ENDPOINT");
    ///
    /// let embeddings = azure.embeddings(azure::TEXT_EMBEDDING_3_LARGE)
    ///     .simple_document("doc0", "Hello, world!")
    ///     .simple_document("doc1", "Goodbye, world!")
    ///     .build()
    ///     .await
    ///     .expect("Failed to embed documents");
    /// ```
    pub fn embeddings<D: Embed>(&self, model: &str) -> EmbeddingsBuilder<EmbeddingModel, D> {
        EmbeddingsBuilder::new(self.embedding_model(model))
    }

    /// Create a completion model with the given name.
    ///
    /// # Example
    /// ```
    /// use rig::providers::azure::{Client, self};
    ///
    /// // Initialize the Azure OpenAI client
    /// let azure = Client::new("YOUR_API_KEY", "YOUR_API_VERSION", "YOUR_ENDPOINT");
    ///
    /// let gpt4 = azure.completion_model(azure::GPT_4);
    /// ```
    pub fn completion_model(&self, model: &str) -> CompletionModel {
        CompletionModel::new(self.clone(), model)
    }

    /// Create a transcription model with the given name.
    ///
    /// # Example
    /// ```
    /// use rig::providers::azure::{Client, self};
    ///
    /// // Initialize the Azure OpenAI client
    /// let azure = Client::new("YOUR_API_KEY", "YOUR_API_VERSION", "YOUR_ENDPOINT");
    ///
    /// let whisper = azure.transcription_model("model-unknown-to-rig");
    /// ```
    pub fn transcription_model(&self, model: &str) -> TranscriptionModel {
        TranscriptionModel::new(self.clone(), model)
    }

    /// Create an agent builder with the given completion model.
    ///
    /// # Example
    /// ```
    /// use rig::providers::azure::{Client, self};
    ///
    /// // Initialize the Azure OpenAI client
    /// let azure = Client::new("YOUR_API_KEY", "YOUR_API_VERSION", "YOUR_ENDPOINT");
    ///
    /// let agent = azure.agent(azure::GPT_4)
    ///    .preamble("You are comedian AI with a mission to make people laugh.")
    ///    .temperature(0.0)
    ///    .build();
    /// ```
    pub fn agent(&self, model: &str) -> AgentBuilder<CompletionModel> {
        AgentBuilder::new(self.completion_model(model))
    }

    /// Create an extractor builder with the given completion model.
    pub fn extractor<T: JsonSchema + for<'a> Deserialize<'a> + Serialize + Send + Sync>(
        &self,
        model: &str,
    ) -> ExtractorBuilder<T, CompletionModel> {
        ExtractorBuilder::new(self.completion_model(model))
    }
}

#[derive(Debug, Deserialize)]
struct ApiErrorResponse {
    message: String,
}

#[derive(Debug, Deserialize)]
#[serde(untagged)]
enum ApiResponse<T> {
    Ok(T),
    Err(ApiErrorResponse),
}

// ================================================================
// Azure OpenAI Embedding API
// ================================================================
/// `text-embedding-3-large` embedding model
pub const TEXT_EMBEDDING_3_LARGE: &str = "text-embedding-3-large";
/// `text-embedding-3-small` embedding model
pub const TEXT_EMBEDDING_3_SMALL: &str = "text-embedding-3-small";
/// `text-embedding-ada-002` embedding model
pub const TEXT_EMBEDDING_ADA_002: &str = "text-embedding-ada-002";

#[derive(Debug, Deserialize)]
pub struct EmbeddingResponse {
    pub object: String,
    pub data: Vec<EmbeddingData>,
    pub model: String,
    pub usage: Usage,
}

impl From<ApiErrorResponse> for EmbeddingError {
    fn from(err: ApiErrorResponse) -> Self {
        EmbeddingError::ProviderError(err.message)
    }
}

impl From<ApiResponse<EmbeddingResponse>> for Result<EmbeddingResponse, EmbeddingError> {
    fn from(value: ApiResponse<EmbeddingResponse>) -> Self {
        match value {
            ApiResponse::Ok(response) => Ok(response),
            ApiResponse::Err(err) => Err(EmbeddingError::ProviderError(err.message)),
        }
    }
}

#[derive(Debug, Deserialize)]
pub struct EmbeddingData {
    pub object: String,
    pub embedding: Vec<f64>,
    pub index: usize,
}

#[derive(Clone, Debug, Deserialize)]
pub struct Usage {
    pub prompt_tokens: usize,
    pub total_tokens: usize,
}

impl std::fmt::Display for Usage {
    fn fmt(&self, f: &mut std::fmt::Formatter<'_>) -> std::fmt::Result {
        write!(
            f,
            "Prompt tokens: {} Total tokens: {}",
            self.prompt_tokens, self.total_tokens
        )
    }
}

#[derive(Clone)]
pub struct EmbeddingModel {
    client: Client,
    pub model: String,
    ndims: usize,
}

impl embeddings::EmbeddingModel for EmbeddingModel {
    const MAX_DOCUMENTS: usize = 1024;

    fn ndims(&self) -> usize {
        self.ndims
    }

    #[cfg_attr(feature = "worker", worker::send)]
    async fn embed_texts(
        &self,
        documents: impl IntoIterator<Item = String>,
    ) -> Result<Vec<embeddings::Embedding>, EmbeddingError> {
        let documents = documents.into_iter().collect::<Vec<_>>();

        let response = self
            .client
            .post_embedding(&self.model)
            .json(&json!({
                "input": documents,
            }))
            .send()
            .await?;

        if response.status().is_success() {
            match response.json::<ApiResponse<EmbeddingResponse>>().await? {
                ApiResponse::Ok(response) => {
                    tracing::info!(target: "rig",
                        "Azure embedding token usage: {}",
                        response.usage
                    );

                    if response.data.len() != documents.len() {
                        return Err(EmbeddingError::ResponseError(
                            "Response data length does not match input length".into(),
                        ));
                    }

                    Ok(response
                        .data
                        .into_iter()
                        .zip(documents.into_iter())
                        .map(|(embedding, document)| embeddings::Embedding {
                            document,
                            vec: embedding.embedding,
                        })
                        .collect())
                }
                ApiResponse::Err(err) => Err(EmbeddingError::ProviderError(err.message)),
            }
        } else {
            Err(EmbeddingError::ProviderError(response.text().await?))
        }
    }
}

impl EmbeddingModel {
    pub fn new(client: Client, model: &str, ndims: usize) -> Self {
        Self {
            client,
            model: model.to_string(),
            ndims,
        }
    }
}

// ================================================================
// Azure OpenAI Completion API
// ================================================================
/// `o1` completion model
pub const O1: &str = "o1";
/// `o1-preview` completion model
pub const O1_PREVIEW: &str = "o1-preview";
/// `o1-mini` completion model
pub const O1_MINI: &str = "o1-mini";
/// `gpt-4o` completion model
pub const GPT_4O: &str = "gpt-4o";
/// `gpt-4o-mini` completion model
pub const GPT_4O_MINI: &str = "gpt-4o-mini";
/// `gpt-4o-realtime-preview` completion model
pub const GPT_4O_REALTIME_PREVIEW: &str = "gpt-4o-realtime-preview";
/// `gpt-4-turbo` completion model
pub const GPT_4_TURBO: &str = "gpt-4";
/// `gpt-4` completion model
pub const GPT_4: &str = "gpt-4";
/// `gpt-4-32k` completion model
pub const GPT_4_32K: &str = "gpt-4-32k";
/// `gpt-4-32k` completion model
pub const GPT_4_32K_0613: &str = "gpt-4-32k";
/// `gpt-3.5-turbo` completion model
pub const GPT_35_TURBO: &str = "gpt-3.5-turbo";
/// `gpt-3.5-turbo-instruct` completion model
pub const GPT_35_TURBO_INSTRUCT: &str = "gpt-3.5-turbo-instruct";
/// `gpt-3.5-turbo-16k` completion model
pub const GPT_35_TURBO_16K: &str = "gpt-3.5-turbo-16k";

#[derive(Clone)]
pub struct CompletionModel {
    client: Client,
    /// Name of the model (e.g.: gpt-4o-mini)
    pub model: String,
}

impl CompletionModel {
    pub fn new(client: Client, model: &str) -> Self {
        Self {
            client,
            model: model.to_string(),
        }
    }

    fn create_completion_request(
        &self,
        completion_request: CompletionRequest,
    ) -> Result<serde_json::Value, CompletionError> {
        // Add preamble to chat history (if available)
        let mut full_history: Vec<openai::Message> = match &completion_request.preamble {
            Some(preamble) => vec![openai::Message::system(preamble)],
            None => vec![],
        };

        // Convert prompt to user message
        let prompt: Vec<openai::Message> = completion_request.prompt_with_context().try_into()?;

        // Convert existing chat history
        let chat_history: Vec<openai::Message> = completion_request
            .chat_history
            .into_iter()
            .map(|message| message.try_into())
            .collect::<Result<Vec<Vec<openai::Message>>, _>>()?
            .into_iter()
            .flatten()
            .collect();

        // Combine all messages into a single history
        full_history.extend(chat_history);
        full_history.extend(prompt);

        let request = if completion_request.tools.is_empty() {
            json!({
                "model": self.model,
                "messages": full_history,
                "temperature": completion_request.temperature,
            })
        } else {
            json!({
                "model": self.model,
                "messages": full_history,
                "temperature": completion_request.temperature,
                "tools": completion_request.tools.into_iter().map(openai::ToolDefinition::from).collect::<Vec<_>>(),
                "tool_choice": "auto",
            })
        };

        let request = if let Some(params) = completion_request.additional_params {
            json_utils::merge(request, params)
        } else {
            request
        };

        Ok(request)
    }
}

impl completion::CompletionModel for CompletionModel {
    type Response = openai::CompletionResponse;

    #[cfg_attr(feature = "worker", worker::send)]
    async fn completion(
        &self,
        completion_request: CompletionRequest,
    ) -> Result<completion::CompletionResponse<openai::CompletionResponse>, CompletionError> {
        let request = self.create_completion_request(completion_request)?;

        let response = self
            .client
            .post_chat_completion(&self.model)
            .json(&request)
            .send()
            .await?;

        if response.status().is_success() {
            let t = response.text().await?;
            tracing::debug!(target: "rig", "Azure completion error: {}", t);

            match serde_json::from_str::<ApiResponse<openai::CompletionResponse>>(&t)? {
                ApiResponse::Ok(response) => {
                    tracing::info!(target: "rig",
                        "Azure completion token usage: {:?}",
                        response.usage.clone().map(|usage| format!("{usage}")).unwrap_or("N/A".to_string())
                    );
                    response.try_into()
                }
                ApiResponse::Err(err) => Err(CompletionError::ProviderError(err.message)),
            }
        } else {
            Err(CompletionError::ProviderError(response.text().await?))
        }
    }
}

// -----------------------------------------------------
// Azure OpenAI Streaming API
// -----------------------------------------------------
impl StreamingCompletionModel for CompletionModel {
    async fn stream(&self, request: CompletionRequest) -> Result<StreamingResult, CompletionError> {
        let mut request = self.create_completion_request(request)?;

        request = merge(request, json!({"stream": true}));

        let builder = self
            .client
            .post_chat_completion(self.model.as_str())
            .json(&request);

        send_compatible_streaming_request(builder).await
    }
}

// ================================================================
// Azure OpenAI Transcription API
// ================================================================

#[derive(Clone)]
pub struct TranscriptionModel {
    client: Client,
    /// Name of the model (e.g.: gpt-3.5-turbo-1106)
    pub model: String,
}

impl TranscriptionModel {
    pub fn new(client: Client, model: &str) -> Self {
        Self {
            client,
            model: model.to_string(),
        }
    }
}

impl transcription::TranscriptionModel for TranscriptionModel {
    type Response = TranscriptionResponse;

    #[cfg_attr(feature = "worker", worker::send)]
    async fn transcription(
        &self,
        request: transcription::TranscriptionRequest,
    ) -> Result<
        transcription::TranscriptionResponse<Self::Response>,
        transcription::TranscriptionError,
    > {
        let data = request.data;

        let mut body = reqwest::multipart::Form::new().part(
            "file",
            Part::bytes(data).file_name(request.filename.clone()),
        );

        if let Some(prompt) = request.prompt {
            body = body.text("prompt", prompt.clone());
        }

        if let Some(ref temperature) = request.temperature {
            body = body.text("temperature", temperature.to_string());
        }

        if let Some(ref additional_params) = request.additional_params {
            for (key, value) in additional_params
                .as_object()
                .expect("Additional Parameters to OpenAI Transcription should be a map")
            {
                body = body.text(key.to_owned(), value.to_string());
            }
        }

        let response = self
            .client
            .post_transcription(&self.model)
            .multipart(body)
            .send()
            .await?;

        if response.status().is_success() {
            match response
                .json::<ApiResponse<TranscriptionResponse>>()
                .await?
            {
                ApiResponse::Ok(response) => response.try_into(),
                ApiResponse::Err(api_error_response) => Err(TranscriptionError::ProviderError(
                    api_error_response.message,
                )),
            }
        } else {
            Err(TranscriptionError::ProviderError(response.text().await?))
        }
    }
}

<<<<<<< HEAD
impl StreamingCompletionModel for CompletionModel {
    async fn stream(&self, request: CompletionRequest) -> Result<StreamingResult, CompletionError> {
        let mut request = self.create_completion_request(request)?;

        request = merge(request, json!({"stream": true}));

        let response = self
            .client
            .post_chat_completion(self.model.as_str())
            .json(&request)
            .send()
            .await?;

        if !response.status().is_success() {
            return Err(CompletionError::ProviderError(format!(
                "{}: {}",
                response.status(),
                response.text().await?
            )));
        }

        handle_sse_stream(response)
    }
}

#[derive(Clone)]
pub struct ImageGenerationModel {
    client: Client,
    pub model: String,
}

// ================================================================
// Azure OpenAI Image Generation API
// ================================================================

impl image_generation::ImageGenerationModel for ImageGenerationModel {
    type Response = ImageGenerationResponse;

    async fn image_generation(
        &self,
        generation_request: ImageGenerationRequest,
    ) -> Result<image_generation::ImageGenerationResponse<Self::Response>, ImageGenerationError>
    {
        let request = json!({
            "model": self.model,
            "prompt": generation_request.prompt,
            "size": format!("{}x{}", generation_request.size.0, generation_request.size.1),
            "response_format": "b64_json"
        });

        let response = self
            .client
            .post_image_generation(&self.model)
            .json(&request)
            .send()
            .await?;

        if !response.status().is_success() {
            return Err(ImageGenerationError::ProviderError(format!(
                "{}: {}",
                response.status(),
                response.text().await?
            )));
        }

        let t = response.text().await?;

        match serde_json::from_str::<ApiResponse<ImageGenerationResponse>>(&t)? {
            ApiResponse::Ok(response) => response.try_into(),
            ApiResponse::Err(err) => Err(ImageGenerationError::ProviderError(err.message)),
        }
    }
}

=======
>>>>>>> 1b705507
#[cfg(test)]
mod azure_tests {
    use super::*;

    use crate::completion::CompletionModel;
    use crate::embeddings::EmbeddingModel;

    #[tokio::test]
    #[ignore]
    async fn test_azure_embedding() {
        let _ = tracing_subscriber::fmt::try_init();

        let client = Client::from_env();
        let model = client.embedding_model(TEXT_EMBEDDING_3_SMALL);
        let embeddings = model
            .embed_texts(vec!["Hello, world!".to_string()])
            .await
            .unwrap();

        tracing::info!("Azure embedding: {:?}", embeddings);
    }

    #[tokio::test]
    #[ignore]
    async fn test_azure_completion() {
        let _ = tracing_subscriber::fmt::try_init();

        let client = Client::from_env();
        let model = client.completion_model(GPT_4O_MINI);
        let completion = model
            .completion(CompletionRequest {
                preamble: Some("You are a helpful assistant.".to_string()),
                chat_history: vec![],
                prompt: "Hello, world!".into(),
                documents: vec![],
                max_tokens: Some(100),
                temperature: Some(0.0),
                tools: vec![],
                additional_params: None,
            })
            .await
            .unwrap();

        tracing::info!("Azure completion: {:?}", completion);
    }
}<|MERGE_RESOLUTION|>--- conflicted
+++ resolved
@@ -9,14 +9,9 @@
 //! let gpt4o = client.completion_model(azure::GPT_4O);
 //! ```
 
-<<<<<<< HEAD
-use super::openai::{
-    handle_sse_stream, ImageGenerationResponse, TranscriptionResponse,
-};
+
 use crate::image_generation::{ImageGenerationError, ImageGenerationRequest};
-=======
-use super::openai::{send_compatible_streaming_request, TranscriptionResponse};
->>>>>>> 1b705507
+use super::openai::{send_compatible_streaming_request, ImageGenerationResponse, TranscriptionResponse};
 use crate::json_utils::merge;
 use crate::streaming::{StreamingCompletionModel, StreamingResult};
 use crate::{
@@ -656,32 +651,6 @@
     }
 }
 
-<<<<<<< HEAD
-impl StreamingCompletionModel for CompletionModel {
-    async fn stream(&self, request: CompletionRequest) -> Result<StreamingResult, CompletionError> {
-        let mut request = self.create_completion_request(request)?;
-
-        request = merge(request, json!({"stream": true}));
-
-        let response = self
-            .client
-            .post_chat_completion(self.model.as_str())
-            .json(&request)
-            .send()
-            .await?;
-
-        if !response.status().is_success() {
-            return Err(CompletionError::ProviderError(format!(
-                "{}: {}",
-                response.status(),
-                response.text().await?
-            )));
-        }
-
-        handle_sse_stream(response)
-    }
-}
-
 #[derive(Clone)]
 pub struct ImageGenerationModel {
     client: Client,
@@ -731,8 +700,6 @@
     }
 }
 
-=======
->>>>>>> 1b705507
 #[cfg(test)]
 mod azure_tests {
     use super::*;
