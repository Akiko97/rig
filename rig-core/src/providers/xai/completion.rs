// ================================================================
//! xAI Completion Integration
//! From [xAI Reference](https://docs.x.ai/api/endpoints#chat-completions)
// ================================================================

use crate::{
    completion::{self, CompletionError},
    json_utils,
    providers::openai::Message,
};

use serde_json::json;
use xai_api_types::{CompletionResponse, ToolDefinition};

use super::client::{xai_api_types::ApiResponse, Client};

/// `grok-beta` completion model
pub const GROK_BETA: &str = "grok-beta";

// =================================================================
// Rig Implementation Types
// =================================================================

#[derive(Clone)]
pub struct CompletionModel {
    client: Client,
    pub model: String,
}

impl CompletionModel {
    pub fn new(client: Client, model: &str) -> Self {
        Self {
            client,
            model: model.to_string(),
        }
    }
}

impl completion::CompletionModel for CompletionModel {
    type Response = CompletionResponse;

    #[cfg_attr(feature = "worker", worker::send)]
    async fn completion(
        &self,
        completion_request: completion::CompletionRequest,
    ) -> Result<completion::CompletionResponse<CompletionResponse>, CompletionError> {
        // Add preamble to chat history (if available)
        let mut full_history: Vec<Message> = match &completion_request.preamble {
            Some(preamble) => vec![Message::system(preamble)],
            None => vec![],
        };

        // Convert prompt to user message
        let prompt: Vec<Message> = completion_request.prompt_with_context().try_into()?;

        // Convert existing chat history
        let chat_history: Vec<Message> = completion_request
            .chat_history
            .into_iter()
            .map(|message| message.try_into())
            .collect::<Result<Vec<Vec<Message>>, _>>()?
            .into_iter()
            .flatten()
            .collect();

        // Combine all messages into a single history
        full_history.extend(chat_history);
        full_history.extend(prompt);

        let mut request = if completion_request.tools.is_empty() {
            json!({
                "model": self.model,
                "messages": full_history,
                "temperature": completion_request.temperature,
            })
        } else {
            json!({
                "model": self.model,
                "messages": full_history,
                "temperature": completion_request.temperature,
                "tools": completion_request.tools.into_iter().map(ToolDefinition::from).collect::<Vec<_>>(),
                "tool_choice": "auto",
            })
        };

        request = if let Some(params) = completion_request.additional_params {
            json_utils::merge(request, params)
        } else {
            request
        };

        let response = self
            .client
            .post("/v1/chat/completions")
            .json(&request)
            .send()
            .await?;

        if response.status().is_success() {
            match response.json::<ApiResponse<CompletionResponse>>().await? {
                ApiResponse::Ok(completion) => completion.try_into(),
                ApiResponse::Error(error) => Err(CompletionError::ProviderError(error.message())),
            }
        } else {
            Err(CompletionError::ProviderError(response.text().await?))
        }
    }
}

pub mod xai_api_types {
    use serde::{Deserialize, Serialize};

    use crate::completion::{self, CompletionError};
    use crate::providers::openai::{AssistantContent, Message};

    impl TryFrom<CompletionResponse> for completion::CompletionResponse<CompletionResponse> {
        type Error = CompletionError;

<<<<<<< HEAD
        fn try_from(value: CompletionResponse) -> std::result::Result<Self, Self::Error> {
=======
        fn try_from(value: CompletionResponse) -> Result<Self, Self::Error> {
>>>>>>> 6438fb4e
            match value.choices.as_slice() {
                [Choice {
                    message:
                        Message::Assistant {
                            content: Some(content),
                            ..
                        },
                    ..
                }, ..] => {
                    let content_str = content
                        .iter()
                        .map(|c| match c {
                            AssistantContent::Text { text } => text.clone(),
                            AssistantContent::Refusal { refusal } => refusal.clone(),
                        })
                        .collect::<Vec<_>>()
                        .join(" ");
                    Ok(completion::CompletionResponse {
                        choice: completion::ModelChoice::Message(content_str),
                        raw_response: value,
                    })
                }
                [Choice {
                    message:
                        Message::Assistant {
                            tool_calls: Some(tool_calls),
                            ..
                        },
                    ..
                }, ..] => {
                    let call = tool_calls.first();
                    Ok(completion::CompletionResponse {
                        choice: completion::ModelChoice::ToolCall(
                            call.function.name.clone(),
                            "".to_owned(),
                            call.function.arguments,
                        ),
                        raw_response: value,
                    })
                }
                _ => Err(CompletionError::ResponseError(
                    "Response did not contain a valid message or tool call".into(),
                )),
            }
        }
    }

    impl From<completion::ToolDefinition> for ToolDefinition {
        fn from(tool: completion::ToolDefinition) -> Self {
            Self {
                r#type: "function".into(),
                function: tool,
            }
        }
    }

    #[derive(Clone, Debug, Deserialize, Serialize)]
    pub struct ToolDefinition {
        pub r#type: String,
        pub function: completion::ToolDefinition,
    }

    #[derive(Debug, Deserialize)]
    pub struct Function {
        pub name: String,
        pub arguments: String,
    }

    #[derive(Debug, Deserialize)]
    pub struct CompletionResponse {
        pub id: String,
        pub model: String,
        pub choices: Vec<Choice>,
        pub created: i64,
        pub object: String,
        pub system_fingerprint: String,
        pub usage: Usage,
    }

    #[derive(Debug, Deserialize)]
    pub struct Choice {
        pub finish_reason: String,
        pub index: i32,
        pub message: Message,
    }

    #[derive(Debug, Deserialize)]
    pub struct Usage {
        pub completion_tokens: i32,
        pub prompt_tokens: i32,
        pub total_tokens: i32,
    }
}<|MERGE_RESOLUTION|>--- conflicted
+++ resolved
@@ -116,11 +116,7 @@
     impl TryFrom<CompletionResponse> for completion::CompletionResponse<CompletionResponse> {
         type Error = CompletionError;
 
-<<<<<<< HEAD
-        fn try_from(value: CompletionResponse) -> std::result::Result<Self, Self::Error> {
-=======
         fn try_from(value: CompletionResponse) -> Result<Self, Self::Error> {
->>>>>>> 6438fb4e
             match value.choices.as_slice() {
                 [Choice {
                     message:
